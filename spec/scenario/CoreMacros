-- These are included in each scenario

Macro Successfully
    Invariant Success

Macro AllowFailures
    ClearInvariants Success

Macro PricedComptroller closeFactor=0.1 maxAssets=20
    Unitroller Deploy
    PriceOracle Deploy Simple
    ComptrollerImpl Deploy ScenarioG1 ScenComptrollerG1
    Unitroller SetPendingImpl ScenComptrollerG1
<<<<<<< HEAD
    PriceOracleProxy Deploy (Unitroller Address) (PriceOracle Address) (Address Zero) (Address Zero) (Address Zero) (Address Zero) (Address Zero) -- if listing cEther use ListedEtherToken to replace proxy
=======
    PriceOracleProxy Deploy Admin (PriceOracle Address) (Address Zero) (Address Zero) (Address Zero) (Address Zero) -- if listing cEther use ListedEtherToken to replace proxy
>>>>>>> eee83bcb
    ComptrollerImpl ScenComptrollerG1 BecomeG1 (PriceOracleProxy Address) closeFactor maxAssets
    ComptrollerImpl Deploy Scenario ScenComptroller
    Unitroller SetPendingImpl ScenComptroller
    ComptrollerImpl ScenComptroller Become

Macro NewComptroller price=1.0 closeFactor=0.1 maxAssets=20
    Unitroller Deploy
    PriceOracle Deploy Fixed price
    ComptrollerImpl Deploy ScenarioG1 ScenComptrollerG1
    Unitroller SetPendingImpl ScenComptrollerG1
<<<<<<< HEAD
    PriceOracleProxy Deploy (Unitroller Address) (PriceOracle Address) (Address Zero) (Address Zero) (Address Zero) (Address Zero) (Address Zero) -- if listing cEther use ListedEtherToken to replace proxy
=======
    PriceOracleProxy Deploy Admin (PriceOracle Address) (Address Zero) (Address Zero) (Address Zero) (Address Zero) -- if listing cEther use ListedEtherToken to replace proxy
>>>>>>> eee83bcb
    ComptrollerImpl ScenComptrollerG1 BecomeG1 (PriceOracleProxy Address) closeFactor maxAssets
    ComptrollerImpl Deploy Scenario ScenComptroller
    Unitroller SetPendingImpl ScenComptroller
    ComptrollerImpl ScenComptroller Become

Macro NewCToken erc20 cToken borrowRate=0.000005 initialExchangeRate=2e9 decimals=8 tokenType=Standard delegatorType=CErc20DelegatorScenario cTokenType=CErc20DelegateScenario admin=Admin becomeImplementationData="0x0"
    Erc20 Deploy tokenType erc20 erc20
    InterestRateModel Deploy Fixed StdInterest borrowRate -- Note: interest rate model probably shouldn't be global
    CTokenDelegate Deploy cTokenType cErc20Delegate
    CToken Deploy delegatorType cToken cToken (Erc20 erc20 Address) (Comptroller Address) (InterestRateModel StdInterest Address) initialExchangeRate decimals admin (CTokenDelegate cErc20Delegate Address) becomeImplementationData

-- Same as NewCToken but does not deploy an ERC20. Used for special ERC20s that are initialized differently
Macro NewCTokenBringERC20 erc20 cToken borrowRate=0.000005 initialExchangeRate=2e9 decimals=8 delegatorType=CErc20DelegatorScenario cTokenType=CErc20DelegateScenario admin=Admin becomeImplementationData="0x0"
    InterestRateModel Deploy Fixed StdInterest borrowRate -- Note: interest rate model probably shouldn't be global
    CTokenDelegate Deploy cTokenType cErc20Delegate
    CToken Deploy delegatorType cToken cToken (Erc20 erc20 Address) (Comptroller Address) (InterestRateModel StdInterest Address) initialExchangeRate decimals admin (CTokenDelegate cErc20Delegate Address) becomeImplementationData

Macro NewCTokenImmutable erc20 cToken borrowRate=0.000005 initialExchangeRate=2e9 decimals=8 tokenType=Standard cTokenType=Scenario admin=Admin
    Erc20 Deploy tokenType erc20 erc20
    InterestRateModel Deploy Fixed StdInterest borrowRate -- Note: interest rate model probably shouldn't be global
    CToken Deploy cTokenType cToken cToken (Erc20 erc20 Address) (Comptroller Address) (InterestRateModel StdInterest Address) initialExchangeRate decimals admin

Macro NewEtherToken cToken borrowRate=0.000005 initialExchangeRate=2e9 decimals=8 admin=Admin
    InterestRateModel Deploy Fixed StdInterest borrowRate -- Note: interest rate model probably shouldn't be global
    CToken Deploy CEtherScenario cToken cToken (Comptroller Address) (InterestRateModel StdInterest Address) initialExchangeRate decimals admin

Macro ListedCToken erc20 cToken borrowRate=0.000005 initialExchangeRate=2e9 decimals=8 tokenType=Standard delegatorType=CErc20DelegatorScenario cTokenType=CErc20DelegateScenario admin=Admin
    NewCToken erc20 cToken borrowRate initialExchangeRate decimals tokenType delegatorType cTokenType admin
    Comptroller SupportMarket cToken

Macro ListedCTokenImmutable erc20 cToken borrowRate=0.000005 initialExchangeRate=2e9 decimals=8 tokenType=Standard cTokenType=Scenario admin=Admin
    NewCTokenImmutable erc20 cToken borrowRate initialExchangeRate decimals tokenType cTokenType admin
    Comptroller SupportMarket cToken

Macro ListedEtherToken cToken borrowRate=0.000005 initialExchangeRate=2e9 decimals=8 admin=Admin
    NewEtherToken cToken borrowRate initialExchangeRate decimals admin
    Comptroller SupportMarket cToken
<<<<<<< HEAD
    PriceOracleProxy Deploy (Unitroller Address) (PriceOracle Address) (Address cETH) (Address Zero) (Address Zero) (Address Zero) (Address Zero)
=======
    PriceOracleProxy Deploy Admin (PriceOracle Address) (Address cETH) (Address Zero) (Address Zero) (Address Zero)
>>>>>>> eee83bcb
    Comptroller SetPriceOracle (PriceOracleProxy Address)

Macro ListedEtherTokenMinted cToken borrowRate=0.000005 initialExchangeRate=2e9 decimals=8 admin=Admin
    NewEtherToken cToken borrowRate initialExchangeRate decimals admin
    Comptroller SupportMarket cToken
    CallMintEth Root 1e18 cToken

Macro SetPriceCF cToken price collateralFactor
    PriceOracle SetPrice cToken price
    Comptroller SetCollateralFactor cToken collateralFactor

Macro Give user amount erc20
    Erc20 erc20 Faucet user amount

Macro Donate token amount
    (Trx Value amount (CToken token Donate))

Macro Prep user amount erc20 token allowanceAmount=Nothing
    Erc20 erc20 Faucet user amount
    From user (Erc20 erc20 Approve token (Default allowanceAmount amount))

Macro Allow user token
    From user (Erc20 (CToken token Underlying) Approve token UInt256Max)

Macro AccrueInterest token
    CToken token AccrueInterest

Macro Mint user amount token
    From user (CToken token Mint amount)

Macro SendMintEth user amount token
    From user (Trx GasPrice 0 (Trx Value amount (Send token amount)))

Macro CallMintEth user amount token
    From user (Trx GasPrice 0 (Trx Value amount (CToken token Mint)))

Macro Redeem user amount token
    From user (CToken token Redeem amount)

Macro RedeemEth user amount token
    Trx GasPrice 0 (From user (CToken token Redeem amount))

Macro RedeemUnderlying user amount token
    From user (CToken token RedeemUnderlying amount)

Macro RedeemUnderlyingEth user amount token
    Trx GasPrice 0 (From user (CToken token RedeemUnderlying amount))

Macro BorrowEth user amount token
    Trx GasPrice 0 (From user (CToken token Borrow amount))

Macro Borrow user amount token
    From user (CToken token Borrow amount)

Macro RepayBorrow user amount token
    From user (CToken token RepayBorrow amount)

Macro RepayBorrowEth user amount token
    From user (Trx GasPrice 0 (Trx Value amount (CToken token RepayBorrow)))

Macro RepayBorrowEthMax user amount token
    From user (Trx GasPrice 0 (Trx Value amount (Maximillion RepayBehalf user)))

Macro RepayBorrowBehalf user behalf amount token
    From user (CToken token RepayBorrowBehalf behalf amount)

Macro RepayBorrowEthBehalf user behalf amount token
    From user (Trx GasPrice 0 (Trx Value amount (CToken token RepayBorrowBehalf behalf)))

Macro Liquidate liquidator _ borrower amount token _ collateral
    From liquidator (CToken token Liquidate borrower collateral amount)

Macro LiquidateEthColl liquidator _ borrower amount token _ collateral
    From liquidator (Trx GasPrice 0 (CToken token Liquidate borrower collateral amount))

Macro LiquidateEthBorrow liquidator _ borrower amount token _ collateral
    From liquidator (Trx GasPrice 0 (Trx Value amount (CToken token Liquidate borrower collateral)))

Macro Seize amount token caller liquidator borrower
    From caller (CToken token Seize liquidator borrower amount)

Macro EvilSeize token amount treasure seizer seizee
    CToken token EvilSeize treasure seizer seizee amount

Macro Support cToken collateralFactor=0.5
    Comptroller SupportMarket cToken
    Comptroller SetCollateralFactor cToken collateralFactor

Macro SetCollateralFactor cToken collateralFactor=0.5
    Comptroller SetCollateralFactor cToken collateralFactor

Macro AddReserves amount token user=Root
    From user (CToken token AddReserves amount)

Macro ReduceReserves amount token
    CToken token ReduceReserves amount

Macro FastForward n blocks
    Comptroller FastForward n blocks

Macro EnterMarkets user ...markets
    From user (Comptroller EnterMarkets markets)

Macro ExitMarket user market
    From user (Comptroller ExitMarket market)

Macro Transfer from to amount token
    From from (Erc20 token Transfer to amount)

Macro Cash cToken
    Read Erc20 (CToken cToken Underlying) TokenBalance cToken

Macro QuickMint amount cToken from=Me
    Give from amount (CToken cToken Underlying)
    Allow from cToken
    From from (CToken cToken Mint amount)

Macro QuickBorrow amount cToken ...collateral
    From Me (Comptroller EnterMarkets collateral)
    From Me (Comptroller EnterMarkets (cToken))
    From Me (CToken cToken Borrow amount)

-- Macro for performing a borrow with the sole
-- purpose of adding interest to the erc20 market
Macro BorrowAndRepayWithInterest erc20 cToken amount interestAmount interestRate blocks reserveRate=0
    -- TODO: Make invariant success for these?
    -- TODO: Named args as macros
    InterestRateModel Deploy Fixed Std interestRate
    CToken cToken SetInterestRateModel (InterestRateModel Std Address)
    CToken cToken SetReserveFactor reserveRate
    ListedCToken COLLAT cCOLLAT
    Comptroller SetCollateralFactor cCOLLAT 0.9
    Prep Torrey 1e30 COLLAT cCOLLAT
    Mint Torrey 1e30 cCOLLAT
    EnterMarkets Torrey cCOLLAT cToken
    Assert True (Comptroller CheckMembership Torrey cCOLLAT)
    Assert True (Comptroller CheckMembership Torrey cToken)
    Borrow Torrey amount cToken
    -- Cool, we've borrowed, now let's accrue interest then repay all
    FastForward blocks Blocks
    -- RepayBorrow Torrey (CToken BorrowBalance Torrey) cToken
    From Torrey (Erc20 erc20 Approve cToken amount)
    RepayBorrow Torrey amount cToken
    From Torrey (Erc20 erc20 Approve cToken interestAmount)
    Give Torrey interestAmount erc20
    RepayBorrow Torrey interestAmount cToken
    Assert Equal (CToken cToken BorrowBalance Torrey) Zero

-- Macro for performing a borrow with the sole
-- purpose of adding interest to the ether market
Macro BorrowAndRepayEthWithInterest cEther amount interestAmount interestRate blocks reserveRate=0
    -- TODO: Make invariant success for these?
    -- TODO: Named args as macros
    InterestRateModel Deploy Fixed Std interestRate
    CToken cEther SetInterestRateModel (InterestRateModel Std Address)
    CToken cEther SetReserveFactor reserveRate
    ListedCToken COLLAT cCOLLAT
    Comptroller SetCollateralFactor cCOLLAT 0.9
    Prep Torrey 1e30 COLLAT cCOLLAT
    Mint Torrey 1e30 cCOLLAT
    EnterMarkets Torrey cCOLLAT cEther
    Assert True (Comptroller CheckMembership Torrey cCOLLAT)
    Assert True (Comptroller CheckMembership Torrey cEther)
    Borrow Torrey amount cEther
    -- Cool, we've borrowed, now let's accrue interest then repay all
    FastForward blocks Blocks
    -- RepayBorrow Torrey (CToken BorrowBalance Torrey) cEther
    RepayBorrowEth Torrey amount cEther
    RepayBorrowEth Torrey interestAmount cEther
    Assert Equal (CToken cEther BorrowBalance Torrey) Zero<|MERGE_RESOLUTION|>--- conflicted
+++ resolved
@@ -11,11 +11,7 @@
     PriceOracle Deploy Simple
     ComptrollerImpl Deploy ScenarioG1 ScenComptrollerG1
     Unitroller SetPendingImpl ScenComptrollerG1
-<<<<<<< HEAD
-    PriceOracleProxy Deploy (Unitroller Address) (PriceOracle Address) (Address Zero) (Address Zero) (Address Zero) (Address Zero) (Address Zero) -- if listing cEther use ListedEtherToken to replace proxy
-=======
-    PriceOracleProxy Deploy Admin (PriceOracle Address) (Address Zero) (Address Zero) (Address Zero) (Address Zero) -- if listing cEther use ListedEtherToken to replace proxy
->>>>>>> eee83bcb
+    PriceOracleProxy Deploy Admin (PriceOracle Address) (Address Zero) (Address Zero) (Address Zero) (Address Zero) (Address Zero) -- if listing cEther use ListedEtherToken to replace proxy
     ComptrollerImpl ScenComptrollerG1 BecomeG1 (PriceOracleProxy Address) closeFactor maxAssets
     ComptrollerImpl Deploy Scenario ScenComptroller
     Unitroller SetPendingImpl ScenComptroller
@@ -26,11 +22,7 @@
     PriceOracle Deploy Fixed price
     ComptrollerImpl Deploy ScenarioG1 ScenComptrollerG1
     Unitroller SetPendingImpl ScenComptrollerG1
-<<<<<<< HEAD
-    PriceOracleProxy Deploy (Unitroller Address) (PriceOracle Address) (Address Zero) (Address Zero) (Address Zero) (Address Zero) (Address Zero) -- if listing cEther use ListedEtherToken to replace proxy
-=======
-    PriceOracleProxy Deploy Admin (PriceOracle Address) (Address Zero) (Address Zero) (Address Zero) (Address Zero) -- if listing cEther use ListedEtherToken to replace proxy
->>>>>>> eee83bcb
+    PriceOracleProxy Deploy Admin (PriceOracle Address) (Address Zero) (Address Zero) (Address Zero) (Address Zero) (Address Zero) -- if listing cEther use ListedEtherToken to replace proxy
     ComptrollerImpl ScenComptrollerG1 BecomeG1 (PriceOracleProxy Address) closeFactor maxAssets
     ComptrollerImpl Deploy Scenario ScenComptroller
     Unitroller SetPendingImpl ScenComptroller
@@ -68,11 +60,7 @@
 Macro ListedEtherToken cToken borrowRate=0.000005 initialExchangeRate=2e9 decimals=8 admin=Admin
     NewEtherToken cToken borrowRate initialExchangeRate decimals admin
     Comptroller SupportMarket cToken
-<<<<<<< HEAD
-    PriceOracleProxy Deploy (Unitroller Address) (PriceOracle Address) (Address cETH) (Address Zero) (Address Zero) (Address Zero) (Address Zero)
-=======
-    PriceOracleProxy Deploy Admin (PriceOracle Address) (Address cETH) (Address Zero) (Address Zero) (Address Zero)
->>>>>>> eee83bcb
+    PriceOracleProxy Deploy Admin (PriceOracle Address) (Address cETH) (Address Zero) (Address Zero) (Address Zero) (Address Zero)
     Comptroller SetPriceOracle (PriceOracleProxy Address)
 
 Macro ListedEtherTokenMinted cToken borrowRate=0.000005 initialExchangeRate=2e9 decimals=8 admin=Admin
