Macro SetupPriceOracleProxy
    Unitroller Deploy
    PriceOracle Deploy Simple
    -- Update to G1
    ComptrollerImpl Deploy ScenarioG1 ScenComptrollerG1
    Unitroller SetPendingImpl ScenComptrollerG1
<<<<<<< HEAD
    PriceOracleProxy Deploy (Unitroller Address) (PriceOracle Address) (Address Zero) (Address Zero) (Address Zero) (Address Zero) (Address Zero)
=======
    PriceOracleProxy Deploy Admin (PriceOracle Address) (Address Zero) (Address Zero) (Address Zero) (Address Zero)
>>>>>>> eee83bcb
    ComptrollerImpl ScenComptrollerG1 BecomeG1 (PriceOracleProxy Address) 0.1 20
    -- Update to G*
    ComptrollerImpl Deploy Scenario ScenComptroller
    Unitroller SetPendingImpl ScenComptroller
    ComptrollerImpl ScenComptroller Become
    NewEtherToken cETH
    NewCToken USDC cUSDC
    NewCToken SAI cSAI
    NewCToken DAI cDAI
    NewCToken USDT cUSDT
    Comptroller SupportMarket cETH
    Comptroller SupportMarket cUSDC
    Comptroller SupportMarket cSAI
    Comptroller SupportMarket cDAI
<<<<<<< HEAD
    Comptroller SupportMarket cUSDT
    PriceOracleProxy Deploy (Unitroller Address) (PriceOracle Address) (Address cETH) (Address cUSDC) (Address cSAI) (Address cDAI) (Address cUSDT)
=======
    PriceOracleProxy Deploy Admin (PriceOracle Address) (Address cETH) (Address cUSDC) (Address cSAI) (Address cDAI)
>>>>>>> eee83bcb
    Comptroller SetPriceOracle (PriceOracleProxy Address)

Test "uses address(2) for dai and address(1) for usdc"
    SetupPriceOracleProxy
<<<<<<< HEAD
    PriceOracle SetPrice cSAI 0.005 -- the maker usd/eth price is at the sai address
    PriceOracle SetDirectPrice (Address 0x0000000000000000000000000000000000000001) 5740564708572881000000000000
    PriceOracle SetDirectPrice (Address 0x0000000000000000000000000000000000000002) 5842307360923634
    Assert Equal (PriceOracleProxy Price cSAI) 0.005088617285507479e18
    Assert Equal (PriceOracleProxy Price cUSDC) 0.005e30
=======
    PriceOracle SetDirectPrice (Address 0x0000000000000000000000000000000000000001) 5740564708.572881
    PriceOracle SetDirectPrice (Address 0x0000000000000000000000000000000000000002) 0.005842307360923634
    Assert Equal (PriceOracleProxy Price cUSDC) 5740564708572881000000000000
    Assert Equal (PriceOracleProxy Price cDAI) 5842307360923634
>>>>>>> eee83bcb

Test "sai price is dai price until set"
    SetupPriceOracleProxy
<<<<<<< HEAD
    PriceOracle SetPrice cSAI 0.005 -- the maker usd/eth price is at the sai address
    PriceOracle SetDirectPrice (Address 0x0000000000000000000000000000000000000001) 57405647085728810000000000000
    PriceOracle SetDirectPrice (Address 0x0000000000000000000000000000000000000002) 5842307360923634
    Assert Equal (PriceOracleProxy Price cDAI) 0.00475e18
    Assert Equal (PriceOracleProxy Price cUSDC) 0.005e30

Test "computes address(2) / address(1) * maker usd price for cdai when above ratio bound"
    SetupPriceOracleProxy
    PriceOracle SetPrice cSAI 0.005 -- the maker usd/eth price is at the sai address - will be scaled by 1e18
    PriceOracle SetDirectPrice (Address 0x0000000000000000000000000000000000000001) 5740564708572881000000000000
    PriceOracle SetDirectPrice (Address 0x0000000000000000000000000000000000000002) 58423073609236340
    Assert Equal (PriceOracleProxy Price cDAI) 0.00525e18
    Assert Equal (PriceOracleProxy Price cSAI) 0.00525e18

Test "gets tether and usdc prices"
    SetupPriceOracleProxy
    PriceOracle SetPrice cSAI 0.005 -- the maker usd/eth price is at the sai address - will be scaled by 1e18
    PriceOracle SetDirectPrice (Address 0x0000000000000000000000000000000000000001) 5740564708572881000000000000--usdcOracleKey USDC/ETH
    PriceOracle SetDirectPrice (Address 0x0000000000000000000000000000000000000002) 5842307360923634--daiOracleKey DAI/ETH
    -- scaled to 1e30 bc both tokens have 6 decimals
    Assert Equal (PriceOracleProxy Price cUSDT) 0.005e30
    Assert Equal (PriceOracleProxy Price cUSDC) 0.005e30
=======
    PriceOracle SetDirectPrice (Address 0x0000000000000000000000000000000000000002) 0.005842307360923634
    Assert Equal (PriceOracleProxy Price cSAI) 5842307360923634
    PriceOracleProxy SetSaiPrice 0.006842307360923634
    Assert Equal (PriceOracleProxy Price cSAI) 6842307360923634
>>>>>>> eee83bcb
<|MERGE_RESOLUTION|>--- conflicted
+++ resolved
@@ -4,11 +4,7 @@
     -- Update to G1
     ComptrollerImpl Deploy ScenarioG1 ScenComptrollerG1
     Unitroller SetPendingImpl ScenComptrollerG1
-<<<<<<< HEAD
-    PriceOracleProxy Deploy (Unitroller Address) (PriceOracle Address) (Address Zero) (Address Zero) (Address Zero) (Address Zero) (Address Zero)
-=======
-    PriceOracleProxy Deploy Admin (PriceOracle Address) (Address Zero) (Address Zero) (Address Zero) (Address Zero)
->>>>>>> eee83bcb
+    PriceOracleProxy Deploy Admin (PriceOracle Address) (Address Zero) (Address Zero) (Address Zero) (Address Zero) (Address Zero)
     ComptrollerImpl ScenComptrollerG1 BecomeG1 (PriceOracleProxy Address) 0.1 20
     -- Update to G*
     ComptrollerImpl Deploy Scenario ScenComptroller
@@ -23,57 +19,27 @@
     Comptroller SupportMarket cUSDC
     Comptroller SupportMarket cSAI
     Comptroller SupportMarket cDAI
-<<<<<<< HEAD
     Comptroller SupportMarket cUSDT
-    PriceOracleProxy Deploy (Unitroller Address) (PriceOracle Address) (Address cETH) (Address cUSDC) (Address cSAI) (Address cDAI) (Address cUSDT)
-=======
-    PriceOracleProxy Deploy Admin (PriceOracle Address) (Address cETH) (Address cUSDC) (Address cSAI) (Address cDAI)
->>>>>>> eee83bcb
+    PriceOracleProxy Deploy Admin (PriceOracle Address) (Address cETH) (Address cUSDC) (Address cSAI) (Address cDAI) (Address cUSDT)
     Comptroller SetPriceOracle (PriceOracleProxy Address)
 
 Test "uses address(2) for dai and address(1) for usdc"
     SetupPriceOracleProxy
-<<<<<<< HEAD
-    PriceOracle SetPrice cSAI 0.005 -- the maker usd/eth price is at the sai address
-    PriceOracle SetDirectPrice (Address 0x0000000000000000000000000000000000000001) 5740564708572881000000000000
-    PriceOracle SetDirectPrice (Address 0x0000000000000000000000000000000000000002) 5842307360923634
-    Assert Equal (PriceOracleProxy Price cSAI) 0.005088617285507479e18
-    Assert Equal (PriceOracleProxy Price cUSDC) 0.005e30
-=======
     PriceOracle SetDirectPrice (Address 0x0000000000000000000000000000000000000001) 5740564708.572881
     PriceOracle SetDirectPrice (Address 0x0000000000000000000000000000000000000002) 0.005842307360923634
     Assert Equal (PriceOracleProxy Price cUSDC) 5740564708572881000000000000
     Assert Equal (PriceOracleProxy Price cDAI) 5842307360923634
->>>>>>> eee83bcb
 
 Test "sai price is dai price until set"
     SetupPriceOracleProxy
-<<<<<<< HEAD
-    PriceOracle SetPrice cSAI 0.005 -- the maker usd/eth price is at the sai address
-    PriceOracle SetDirectPrice (Address 0x0000000000000000000000000000000000000001) 57405647085728810000000000000
-    PriceOracle SetDirectPrice (Address 0x0000000000000000000000000000000000000002) 5842307360923634
-    Assert Equal (PriceOracleProxy Price cDAI) 0.00475e18
-    Assert Equal (PriceOracleProxy Price cUSDC) 0.005e30
-
-Test "computes address(2) / address(1) * maker usd price for cdai when above ratio bound"
-    SetupPriceOracleProxy
-    PriceOracle SetPrice cSAI 0.005 -- the maker usd/eth price is at the sai address - will be scaled by 1e18
-    PriceOracle SetDirectPrice (Address 0x0000000000000000000000000000000000000001) 5740564708572881000000000000
-    PriceOracle SetDirectPrice (Address 0x0000000000000000000000000000000000000002) 58423073609236340
-    Assert Equal (PriceOracleProxy Price cDAI) 0.00525e18
-    Assert Equal (PriceOracleProxy Price cSAI) 0.00525e18
-
-Test "gets tether and usdc prices"
-    SetupPriceOracleProxy
-    PriceOracle SetPrice cSAI 0.005 -- the maker usd/eth price is at the sai address - will be scaled by 1e18
-    PriceOracle SetDirectPrice (Address 0x0000000000000000000000000000000000000001) 5740564708572881000000000000--usdcOracleKey USDC/ETH
-    PriceOracle SetDirectPrice (Address 0x0000000000000000000000000000000000000002) 5842307360923634--daiOracleKey DAI/ETH
-    -- scaled to 1e30 bc both tokens have 6 decimals
-    Assert Equal (PriceOracleProxy Price cUSDT) 0.005e30
-    Assert Equal (PriceOracleProxy Price cUSDC) 0.005e30
-=======
     PriceOracle SetDirectPrice (Address 0x0000000000000000000000000000000000000002) 0.005842307360923634
     Assert Equal (PriceOracleProxy Price cSAI) 5842307360923634
     PriceOracleProxy SetSaiPrice 0.006842307360923634
     Assert Equal (PriceOracleProxy Price cSAI) 6842307360923634
->>>>>>> eee83bcb
+
+Test "gets tether and usdc prices"
+    SetupPriceOracleProxy
+    PriceOracle SetDirectPrice (Address 0x0000000000000000000000000000000000000001) 5740564708572881000000000000
+    -- scaled to 1e30 bc both tokens have 6 decimals
+    Assert Equal (PriceOracleProxy Price cUSDT) 0.005e30
+    Assert Equal (PriceOracleProxy Price cUSDC) 0.005e30